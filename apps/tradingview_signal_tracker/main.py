#!/usr/bin/env python
# -*- coding: utf-8 -*-
"""
TradingView信号追踪器

功能：
1. 启动WebSocket服务器，接收TradingView的信号
2. 根据信号执行开仓、平仓等操作
3. 支持止盈止损和追踪止损
4. 持久化仓位信息，避免重启丢失
"""

import os
import sys
import asyncio
import logging
import signal
import time
from pathlib import Path
from typing import Dict, Any
import json
from aiohttp import web
from aiohttp_cors import setup as setup_cors, ResourceOptions

# 添加项目根目录到PYTHONPATH
sys.path.append(str(Path(__file__).parents[2]))

from src.common.logger import configure_logger
from src.common.event_loop import AsyncEventLoop
from src.common.config_loader import get_app_config
from src.common.trading_framework import TradingFramework, TradeSignal
from src.common.http.api_handlers import TradingFrameworkApiHandler
from src.common.scripts.generate_api_scripts import generate_api_scripts
from src.common.http.server import HttpServer
from apps.tradingview_signal_tracker.routes import TradingViewWebhook
from apps.tradingview_signal_tracker.trading_view_strategy import TradingViewStrategy
from utils.env_loader import load_env, get_required_env, get_bool_env

# 应用名称
APP_NAME = "tradingview_signal_tracker"

def main():
    """主程序入口"""
    try:
        # 加载环境变量
        load_env()
        
        # 使用统一的配置加载函数
        config = get_app_config(APP_NAME)

        # 创建并运行应用
        app = TradingViewSignalApp(config)
        app.run()
    except KeyboardInterrupt:
        print("用户中断，程序退出")
        raise
    except Exception as e:
        print(f"应用启动失败: {e}")
        raise

class TradingViewSignalApp:
    """TradingView信号追踪应用"""
    def __init__(self, config: Dict[str, Any]):
        """
        初始化应用
        
        Args:
            config: 配置信息
        """
        self.config = config
        self.app_name = config['app_name']
        
        # 配置日志
        log_config = config.get('logging', {})
        configure_logger(
            self.app_name, 
            log_config.get('level', 'INFO'),
            log_config.get('file', f"{self.app_name}.log"),
            log_config.get('output_targets', ["file", "console"])
        )
        self.logger = logging.getLogger(self.app_name)
        
        # 初始化HTTP服务器
        self._init_http_server()

        # 初始化事件循环
        self.event_loop = AsyncEventLoop()
        
        # 初始化框架
        self.framework = TradingFramework(
            app_name=self.app_name,
            strategy_class=TradingViewStrategy,
            config=config
        )
        
        # 注册信号处理
        self._register_signal_handlers()
        
        # 生成API脚本
        self._generate_api_scripts()
        
        self.logger.info(f"{self.app_name}初始化完成")
    
    def _init_http_server(self):
        """初始化HTTP服务器"""
        # 兼容性检查：尝试获取http_server配置，如果不存在则使用webhook配置
        http_config = self.config.get('http_server', None)
        if http_config is None:
            # 使用旧的webhook配置
            webhook_config = self.config.get('webhook', {})
            self.port = webhook_config.get('port', 8080)
            self.host = webhook_config.get('host', '0.0.0.0')
            self.base_path = webhook_config.get('path', '/webhook')
            
            # 使用旧版方式初始化HTTP服务器
            self.http_server = HttpServer(
                port=self.port,
                message_handler=self._handle_webhook,
                host=self.host,
                path=self.base_path
            )
            
            self.logger.info(f"使用传统模式初始化HTTP服务器, 监听地址: {self.host}:{self.port}{self.base_path}")
            self._use_new_http_server = False
        else:
            # 使用新的http_server配置
            enabled = http_config.get('enabled', True)
            
            if not enabled:
                self.logger.info("HTTP服务器已禁用")
                self._use_new_http_server = False
                return
                
            self.port = http_config.get('port', 8080)
            self.host = http_config.get('host', '0.0.0.0')
            self.base_path = http_config.get('base_path', '/webhook')
            
            # HTTP服务器会在异步任务中启动
            self.http_server = None
            
            self.logger.info(f"使用新模式初始化HTTP服务器, 监听地址: {self.host}:{self.port}，服务正在启动中....")
            self._use_new_http_server = True
    
    async def _handle_webhook(self, data: Dict[str, Any], request):
        """
        处理Webhook请求
        
        Args:
            data: 请求数据
            request: 请求对象
            
        Returns:
            Dict: 响应数据
        """
        try:
            # 处理信号
            success, message = await self.framework.process_signal(data)
            
            # 返回结果
            return {
                "success": success,
                "message": message
            }
        except Exception as e:
            self.logger.exception(f"处理webhook异常: {e}")
            return {
                "success": False,
                "message": f"处理异常: {e}"
            }
    
    async def start_http_server(self):
        """启动HTTP服务器和注册API路由"""
        self.logger.info("启动HTTP服务器...")
        
        # 检查是否有HTTP服务器配置
        if not hasattr(self, '_use_new_http_server'):
            self.logger.info("HTTP服务器未初始化，跳过启动")
            return
            
        # 选择HTTP服务器模式
        if not self._use_new_http_server:
            # 使用传统HTTP服务器
            try:
                # 创建API处理器并注册路由
                api_handler = TradingFrameworkApiHandler(self.framework, self.app_name)
                api_handler.register_routes(self.http_server.app, self.base_path)
                
                # 添加CORS支持
                cors = setup_cors(self.http_server.app, defaults={
                    "*": ResourceOptions(
                        allow_credentials=True,
                        expose_headers="*",
                        allow_headers="*",
                        allow_methods=["GET", "POST", "OPTIONS"]
                    )
                })
                
                # 为所有路由添加CORS支持
                for route in list(self.http_server.app.router.routes()):
                    cors.add(route)
                    
                # 启动HTTP服务器
                await self.http_server.start()
                self.logger.info(f"HTTP服务器启动完成 (传统模式)，访问地址: http://{self.host}:{self.port}")
                
                # 打印所有已注册的路由
                self.logger.warning("已注册的路由:")
                for route in list(self.http_server.app.router.routes()):
                    self.logger.warning(f" - {route.method} {route.get_info()}")
            except Exception as e:
                self.logger.exception(f"启动传统HTTP服务器异常: {e}")
        else:
            # 使用新HTTP服务器
            try:
                # 创建API处理器
                api_handler = TradingFrameworkApiHandler(self.framework, self.app_name)
                
                # 准备路由列表
                routes = []
                
                # webhook接口
                webhook_handler = TradingViewWebhook(self.framework)
                # 添加Webhook路由
                webhook_path = f"{self.base_path}" if self.base_path.endswith('/') else f"{self.base_path}/"
                routes.append(('POST', webhook_path, webhook_handler.handle_webhook))
                
                # 同时注册不带斜杠的路由
                webhook_path_no_slash = self.base_path.rstrip('/')
                routes.append(('POST', webhook_path_no_slash, webhook_handler.handle_webhook))
                self.logger.warning(f"同时注册两个webhook路径: POST {webhook_path} 和 POST {webhook_path_no_slash}")
                
                # 获取API路由
                for route in api_handler.get_routes():
                    routes.append(route)
                
                # 获取静态文件目录
                static_dir = os.path.join(os.path.dirname(os.path.dirname(os.path.dirname(__file__))), 
                                        "src", "common", "http", "static")
                
                # 创建允许的CORS来源列表
                cors_origins = ["*"]
                
                # 从module导入run_http_server
                from src.common.http.server import run_http_server
<<<<<<< HEAD
                self.logger.warning("添加测试路由: GET/POST /test")
=======
>>>>>>> 8ee32a14
                
                # 启动HTTP服务器
                self.http_task = asyncio.ensure_future(
                    run_http_server(
                        host=self.host,
                        port=self.port,
                        routes=routes,
                        static_dir=static_dir,
                        static_path="/static",
                        cors_origins=cors_origins,
                        logger=self.logger
                    )
                )
                
                self.logger.info(f"HTTP服务器启动完成 (新模式)，访问地址: http://{self.host}:{self.port}")
                self.logger.info(f"仓位管理页面可通过访问: http://{self.host}:{self.port}/positions")
                
            except Exception as e:
                self.logger.exception(f"启动新HTTP服务器异常: {e}")
    
    def _generate_api_scripts(self):
        """生成API脚本"""
        # 检查脚本目录
        scripts_dir = os.path.join(os.path.dirname(__file__), 'scripts')
        os.makedirs(scripts_dir, exist_ok=True)
        
        # 生成脚本
        try:
            # 获取端口
            port = str(self.port)
            # 获取基础路径
            base_path = self.base_path
            
            # 生成脚本
            scripts = generate_api_scripts(scripts_dir, self.app_name, port, base_path)
            
            # 设置执行权限
            for script_path in scripts.values():
                os.chmod(script_path, 0o755)
                
            self.logger.info(f"生成API脚本成功，位于: {scripts_dir}")
        except Exception as e:
            self.logger.error(f"生成API脚本失败: {e}")
    
    def _register_signal_handlers(self):
        """注册系统信号处理函数"""
        # 注册SIGINT和SIGTERM信号处理
        for sig in [signal.SIGINT, signal.SIGTERM]:
            signal.signal(sig, self._handle_shutdown)
    
    def _handle_shutdown(self, signum, frame):
        """处理系统关闭信号"""
        self.logger.info(f"接收到关闭信号: {signum}")
        self.stop()
    
    async def _shutdown(self):
        """关闭应用"""
        self.logger.info("正在关闭应用...")
        
        # 关闭HTTP服务器
        try:
            if hasattr(self, '_use_new_http_server') and self._use_new_http_server:
                if hasattr(self, 'http_task') and self.http_task:
                    self.http_task.cancel()
                    self.logger.info("HTTP服务器已关闭 (新模式)")
            else:
                if hasattr(self, 'http_server') and self.http_server:
                    await self.http_server.stop()
                    self.logger.info("HTTP服务器已关闭 (传统模式)")
        except Exception as e:
            self.logger.error(f"关闭HTTP服务器异常: {e}")
        
        self.logger.info("应用已关闭")
    
    async def _run_framework_forever(self):
        """运行框架监控任务的包装函数"""
        await self.framework.run_forever(position_monitor_interval=15)
    
    def _setup_tasks(self):
        """设置异步任务"""
        # 启动HTTP服务器
        self.event_loop.add_task(self.start_http_server())
        
        # 添加策略监控任务
        self.event_loop.add_task(self._run_framework_forever())
    
    def run(self):
        """运行应用"""
        self.logger.info("启动应用...")
        self._setup_tasks()
        self.event_loop.run_forever()
    
    def stop(self):
        """停止应用"""
        self.logger.info("正在停止应用...")
        
        # 添加关闭任务
        self.event_loop.add_task(
            self._shutdown,
            immediate=True
        )
        
        # 停止事件循环
        self.event_loop.stop()

if __name__ == "__main__":
    main() <|MERGE_RESOLUTION|>--- conflicted
+++ resolved
@@ -242,10 +242,8 @@
                 
                 # 从module导入run_http_server
                 from src.common.http.server import run_http_server
-<<<<<<< HEAD
                 self.logger.warning("添加测试路由: GET/POST /test")
-=======
->>>>>>> 8ee32a14
+
                 
                 # 启动HTTP服务器
                 self.http_task = asyncio.ensure_future(
